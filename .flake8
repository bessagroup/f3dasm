--- conflicted
+++ resolved
@@ -19,11 +19,7 @@
 	tests
 	.git
 	src/f3dasm/simulation/abaqus/ExampleFlower
-<<<<<<< HEAD
-	experiments
-=======
 	studies
->>>>>>> 72779481
 
 # <<< UPDATE ACCORDING WITH YOUR PYTHON PROJECT
 
