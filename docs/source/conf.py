# Configuration file for the Sphinx documentation builder.
#
# For the full list of built-in configuration values, see the documentation:
# https://www.sphinx-doc.org/en/master/usage/configuration.html


import os
import sys

from sphinx_gallery.sorting import FileNameSortKey

# -- Search path for extensions and modules -----------------------------------
# If extensions or Python modules are in a different directory than this file,
# then add these directories to sys.path so that Sphinx can search for them
# Source: https://docs.python.org/3/library/sys.html#sys.path

sys.path.insert(0, os.path.abspath('../..'))
sys.path.insert(0, os.path.abspath('../../src'))
src_dir = [f.path for f in os.scandir(
    os.path.abspath('../../src/')) if f.is_dir()]
for path in src_dir:
    sys.path.insert(0, path)

# -- Project information ------------------------------------------------------
# Source: https://www.sphinx-doc.org/en/master/usage/configuration.html#project-information

project = 'f3dasm'
author = 'Martin van der Schelling'
copyright = '2024, Martin van der Schelling'
<<<<<<< HEAD
version = '1.5.3'
release = '1.5.3'
=======
version = '1.6.0'
release = '1.6.0'
>>>>>>> f27235a1


# -- General configuration ----------------------------------------------------


# Add any Sphinx extension module names here, as strings. They can be extensions
# coming with Sphinx (named 'sphinx.ext.*') or your custom ones.

extensions = ['sphinx.ext.duration',
              'sphinx_rtd_theme',
              'sphinx.ext.autodoc',
              'sphinx.ext.napoleon',
              'sphinx.ext.autosummary',
              'sphinx.ext.intersphinx',
              'sphinx.ext.viewcode',
              'sphinx_autodoc_typehints',
              'sphinx_tabs.tabs',
              'sphinx_gallery.gen_gallery',]

sphinx_gallery_conf = {
    'examples_dirs': ['../../examples'],   # path to your example scripts
    'gallery_dirs': ['auto_examples'],
    'reference_url': {'sphinx_gallery': None, },
    'backreferences_dir': 'gen_modules/backreferences',
    'doc_module': ('f3dasm',),
    "filename_pattern": r"/*\.py",
    "within_subsection_order": FileNameSortKey,
    "nested_sections": False,
}

# Source: https://www.sphinx-doc.org/en/master/usage/configuration.html#confval-source_suffix
source_suffix = {'.rst': 'restructuredtext', }

# Source: https://www.sphinx-doc.org/en/master/usage/configuration.html#confval-root_doc
root_doc = 'index'

# Source: https://www.sphinx-doc.org/en/master/usage/configuration.html#confval-exclude_patterns
exclude_patterns = ['_build', ]

# Source: https://www.sphinx-doc.org/en/master/usage/configuration.html#confval-templates_path
templates_path = ['_templates', ]

# Source: https://www.sphinx-doc.org/en/master/usage/configuration.html#confval-pygments_style
pygments_style = 'sphinx'

# Source: https://www.sphinx-doc.org/en/master/usage/configuration.html#confval-add_module_names
add_module_names = False

# Source: https://www.sphinx-doc.org/en/master/usage/configuration.html#confval-toc_object_entries
toc_object_entries = False

# Source: https://www.sphinx-doc.org/en/master/usage/configuration.html#confval-toc_object_entries_show_parents
toc_object_entries_show_parents = 'hide'

# Source: https://www.sphinx-doc.org/en/master/usage/configuration.html#confval-show_authors
show_authors = True

# Source: https://www.sphinx-doc.org/en/master/usage/extensions/autodoc.html#confval-autodoc_default_options
autodoc_default_options = {'private-members': False}


# -- Extensions configuration -------------------------------------------------

# autodoc: https://www.sphinx-doc.org/en/master/usage/extensions/autodoc.html#module-sphinx.ext.autodoc
autoclass_content = 'both'

# napoleon: https://www.sphinx-doc.org/en/master/usage/extensions/napoleon.html
napoleon_numpy_docstring = True
napoleon_include_init_with_doc = True
napoleon_include_private_with_doc = True

# autosummary: https://www.sphinx-doc.org/en/master/usage/extensions/autosummary.html#module-sphinx.ext.autosummary
autosummary_generate = True
autosummary_generate_overwrite = True
autosummary_imported_members = True

intersphinx_mapping = {
    "python": ("https://docs.python.org/3/", None),
    "numpy": ("https://numpy.org/doc/stable/", None),
    "scipy": ("https://docs.scipy.org/doc/scipy/reference/", None),
    "matplotlib": ("https://matplotlib.org/stable/", None),
    "pandas": ('https://pandas.pydata.org/docs/', None),
    "xarray": ('https://docs.xarray.dev/en/stable/', None),
}

# -- Options for HTML output -------------------------------------------------
# https://www.sphinx-doc.org/en/master/usage/configuration.html#options-for-html-output

# Source: https://docs.readthedocs.io/en/stable/faq.html#how-do-i-change-behavior-when-building-with-read-the-docs
# Source: https://www.sphinx-doc.org/en/master/usage/configuration.html#confval-html_theme
# Source: https://www.sphinx-doc.org/en/master/usage/configuration.html#confval-html_theme_path
on_rtd = os.environ.get('READTHEDOCS', None) == 'True'
if on_rtd:
    import sphinx_rtd_theme
    html_theme = 'sphinx_rtd_theme'
    html_theme_path = [sphinx_rtd_theme.get_html_theme_path()]
else:
    # Source: https://sphinx-rtd-theme.readthedocs.io/en/stable/index.html
    # Requires installation of Python package 'sphinx_rtd_theme'
    import sphinx_rtd_theme
    html_theme = 'sphinx_rtd_theme'
    html_theme_path = [sphinx_rtd_theme.get_html_theme_path()]

# Source: https://www.sphinx-doc.org/en/master/usage/configuration.html#confval-html_static_path
html_static_path = ['_static', ]

# Source: https://www.sphinx-doc.org/en/master/usage/configuration.html#confval-html_css_files
html_css_files = ['readthedocs-custom.css', 'theme_overrides.css', ]

# Source: https://www.sphinx-doc.org/en/master/usage/configuration.html#confval-html_show_sourcelink
html_show_sourcelink = False<|MERGE_RESOLUTION|>--- conflicted
+++ resolved
@@ -27,13 +27,8 @@
 project = 'f3dasm'
 author = 'Martin van der Schelling'
 copyright = '2024, Martin van der Schelling'
-<<<<<<< HEAD
-version = '1.5.3'
-release = '1.5.3'
-=======
 version = '1.6.0'
 release = '1.6.0'
->>>>>>> f27235a1
 
 
 # -- General configuration ----------------------------------------------------
