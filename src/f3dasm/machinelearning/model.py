#                                                                       Modules
# =============================================================================

# Standard
from typing import Protocol
<<<<<<< HEAD

# Third-party
import tensorflow as tf

# Locals
=======
>>>>>>> 72779481

#                                                          Authorship & Credits
# =============================================================================
__author__ = 'Martin van der Schelling (M.P.vanderSchelling@tudelft.nl)'
__credits__ = ['Martin van der Schelling', 'https://d2l.ai/']
__status__ = 'Alpha'
# =============================================================================
#
# =============================================================================


class Model(Protocol):
    """Base class for all machine learning models"""

    def forward(self, X):
        """Forward pass of the model: calculate an output by giving it an input

        Parameters
        ----------
        X
            Learningdata of the model
        """
        # The model should handle the case when X is None!
        ...

    def get_model_weights(self):
        """Retrieve the model weights as a 1D array"""
        ...

    def set_model_weights(self, weights):
        """Set the model weights with a 1D array"""
<<<<<<< HEAD
        ...


def MeanSquaredError(Y_pred, Y_true):
    """Mean squared error (MSE) loss function

    Parameters
    ----------
    Y_pred
        Predicted labels
    Y_true
        True labels

    Returns
    -------
        Float value denoting the mean squared error of the model
    """
    fn = tf.keras.losses.MeanSquaredError()
    return fn(Y_true, Y_pred)
=======
        ...
>>>>>>> 72779481
<|MERGE_RESOLUTION|>--- conflicted
+++ resolved
@@ -3,14 +3,6 @@
 
 # Standard
 from typing import Protocol
-<<<<<<< HEAD
-
-# Third-party
-import tensorflow as tf
-
-# Locals
-=======
->>>>>>> 72779481
 
 #                                                          Authorship & Credits
 # =============================================================================
@@ -42,26 +34,4 @@
 
     def set_model_weights(self, weights):
         """Set the model weights with a 1D array"""
-<<<<<<< HEAD
-        ...
-
-
-def MeanSquaredError(Y_pred, Y_true):
-    """Mean squared error (MSE) loss function
-
-    Parameters
-    ----------
-    Y_pred
-        Predicted labels
-    Y_true
-        True labels
-
-    Returns
-    -------
-        Float value denoting the mean squared error of the model
-    """
-    fn = tf.keras.losses.MeanSquaredError()
-    return fn(Y_true, Y_pred)
-=======
-        ...
->>>>>>> 72779481
+        ...