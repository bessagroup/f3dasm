--- conflicted
+++ resolved
@@ -2,15 +2,11 @@
 # =============================================================================
 
 # Standard
-<<<<<<< HEAD
-from typing import Protocol
-=======
 # Standard
 try:
     from typing import Protocol
 except ImportError:  # Python 3.7
     from typing_extensions import Protocol
->>>>>>> 4658a836
 
 #                                                          Authorship & Credits
 # =============================================================================
