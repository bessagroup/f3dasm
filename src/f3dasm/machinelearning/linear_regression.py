--- conflicted
+++ resolved
@@ -33,10 +33,7 @@
         dimensionality
             number of neurons in the first layer
         """
-<<<<<<< HEAD
-=======
         _imports.check()
->>>>>>> 72779481
         self.dimensionality = dimensionality
         super().__init__()
         self.model.add(tf.keras.layers.Dense(1, input_shape=(dimensionality,)))
