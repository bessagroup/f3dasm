#                                                                       Modules
# =============================================================================

# Standard
from abc import ABC
from copy import copy
from typing import List

# Third-party
import autograd.numpy as np

#                                                          Authorship & Credits
# =============================================================================
__author__ = 'Martin van der Schelling (M.P.vanderSchelling@tudelft.nl)'
__credits__ = ['Martin van der Schelling']
__status__ = 'Alpha'
# =============================================================================
#
# =============================================================================


class Augmentor(ABC):
    """
    Base class for operations that augment an loss-funciton
    """

    def augment(self, input: np.ndarray) -> np.ndarray:
        """Stub function to augment the input of a function

        Parameters
        ----------
        input
            vector that needs to be augmented

        Returns
        -------
            augmented vector
        """
        ...

    def reverse_augment(self, output: np.ndarray) -> np.ndarray:
        """Stub function to reverse the augmented input

        Parameters
        ----------
        output
            augmented vector that needs to be undone

        Returns
        -------
            original vector
        """
        ...


class Noise(Augmentor):
    def __init__(self, noise: float):
        """Augmentor class to add noise to a function output

        Parameters
        ----------
        noise
            standard deviation of Gaussian noise (mean is zero)
        """
        self.noise = noise

    def augment(self, input: np.ndarray) -> np.ndarray:
        if hasattr(input, "_value"):
            yy = copy(input._value)
            if hasattr(yy, "_value"):
                yy = copy(yy._value)
        else:
            yy = copy(input)

        scale = abs(self.noise * yy)

        noise: np.ndarray = np.random.normal(
            loc=0.0, scale=scale, size=input.shape)
        y_noise = input + float(noise)
        return y_noise

    def reverse_augment(self, output: np.ndarray) -> np.ndarray:
        return self.augment


class Offset(Augmentor):
    def __init__(self, offset: np.ndarray):
        """Augmentor class to offset the input vector of a function

        Parameters
        ----------
        offset
            constant vector that offsets the function input
        """
        self.offset = offset

    def augment(self, input: np.ndarray) -> np.ndarray:
        return input - self.offset

    def reverse_augment(self, output: np.ndarray) -> np.ndarray:
        return output + self.offset


class Scale(Augmentor):
    def __init__(self, scale_bounds: np.ndarray, input_domain: np.ndarray):
        """Augmentor class to scale the input vector of a function to some bounds

        Parameters
        ----------
        scale_bounds
            continuous bounds (lower and upper for every dimension) to be scaled towards
        input_domain
            input domain of the objective function
        """
        self.scale_bounds = scale_bounds
        self.input_domain = input_domain

    def augment(self, input: np.ndarray) -> np.ndarray:
        return _scale_vector(x=_descale_vector(input, scale=self.scale_bounds), scale=self.input_domain)

    def reverse_augment(self, output: np.ndarray) -> np.ndarray:
        return _scale_vector(x=_descale_vector(output, scale=self.input_domain), scale=self.scale_bounds)


class FunctionAugmentor:
    """Combination of Augmentors that can change the input and output of an objective function

    Args:
        input_augmentors (List[Augmentor]): list of input augmentors
        output_augmentors (List[Augmentor]): list of output augmentors
    """

    def __init__(self, input_augmentors: List[Augmentor] = None, output_augmentors: List[Augmentor] = None):
        """Combination of augmentors that can change the input and output of an objective function

        Parameters
        ----------
        input_augmentors, optional
            list of input augmentors, by default None
        output_augmentors, optional
            list of output augmentors, by default None
        """
        self.input_augmentors = [] if input_augmentors is None else input_augmentors
        self.output_augmentors = [] if output_augmentors is None else output_augmentors

    def add_input_augmentor(self, augmentor: Augmentor) -> None:
        """Add an input augmentor

        Parameters
        ----------
        augmentor
            augmentor to be added
        """
        self.input_augmentors.append(augmentor)

    def insert_input_augmentor(self, augmentor: Augmentor, position: int) -> None:
        """Insert an input augmentor at any place in the input_augmentors list

        Parameters
        ----------
        augmentor
            augmentor
        position
            position to put this augmentor in the input_augmentors list
        """
        self.input_augmentors.insert(position, augmentor)

    def add_output_augmentor(self, augmentor: Augmentor) -> None:
        """Add an output augmentor

        Parameters
        ----------
        augmentor
            augmentor to be added
        """
        self.output_augmentors.append(augmentor)

    def augment_input(self, x: np.ndarray) -> np.ndarray:
        """Alter the input vector with the augmentor
<<<<<<< HEAD

        Parameters
        ----------
        x
            input vector

=======

        Parameters
        ----------
        x
            input vector

>>>>>>> 72779481
        Returns
        -------
            augmented input vector
        """
        for augmentor in self.input_augmentors:
            x = augmentor.augment(x)

        return x

    def augment_reverse_input(self, x: np.ndarray) -> np.ndarray:
        """Retrieve the original input from the augmented input

        Parameters
        ----------
        x
            augmented input

        Returns
        -------
            original input vector
        """
        for augmentor in reversed(self.input_augmentors):
            x = augmentor.reverse_augment(x)

        return x

    def augment_output(self, y: np.ndarray) -> np.ndarray:
        """Alter the output vector with the augmentors

        Parameters
        ----------
        y
            output vector

        Returns
        -------
            augmented output vector
        """
        for augmentor in self.output_augmentors:
            y = augmentor.augment(y)

        return y

    def augment_reverse_output(self, y: np.ndarray) -> np.ndarray:
        """Retrieve the original output from the augmented input

        Parameters
        ----------
        y
            augmented input

        Returns
        -------
            original output vector
        """
        for augmentor in reversed(self.output_augmentors):
            y = augmentor.reverse_augment(y)

        return y


def _scale_vector(x: np.ndarray, scale: np.ndarray) -> np.ndarray:
    """Scale a vector x to a given scale"""
    return (scale[:, 1] - scale[:, 0]) * x + scale[:, 0]


def _descale_vector(x: np.ndarray, scale: np.ndarray) -> np.ndarray:
    """Inverse of the _scale_vector() function"""
    return (x - scale[:, 0]) / (scale[:, 1] - scale[:, 0])<|MERGE_RESOLUTION|>--- conflicted
+++ resolved
@@ -177,21 +177,12 @@
 
     def augment_input(self, x: np.ndarray) -> np.ndarray:
         """Alter the input vector with the augmentor
-<<<<<<< HEAD
 
         Parameters
         ----------
         x
             input vector
 
-=======
-
-        Parameters
-        ----------
-        x
-            input vector
-
->>>>>>> 72779481
         Returns
         -------
             augmented input vector
