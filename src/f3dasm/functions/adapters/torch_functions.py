--- conflicted
+++ resolved
@@ -1,14 +1,9 @@
-<<<<<<< HEAD
 from abc import ABC
 
-import torch
-from torch import Tensor
-=======
 #                                                                       Modules
 # =============================================================================
 
 # Third-party
->>>>>>> 1dfdf43f
 import numpy as np
 import torch
 from botorch.test_functions import SyntheticTestFunction
@@ -111,12 +106,8 @@
             # res_low = torch.mean(res_high)
             res_low = 0
         else:
-<<<<<<< HEAD
-            res_low = stdev * white_noise + torch.mean(res_high)   #  + 500 * brown_noise
-=======
             res_low = stdev * white_noise + \
                 torch.mean(res_high)  # + 500 * brown_noise
->>>>>>> 1dfdf43f
 
         # Noise ideas ###
         # noise = 2 * (torch.rand(res_high.shape) - 0.5)
