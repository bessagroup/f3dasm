--- conflicted
+++ resolved
@@ -11,11 +11,8 @@
 
 from . import pybenchfunction
 from .adapters.augmentor import *
-<<<<<<< HEAD
 from .function import Function, MultiFidelityFunction, AugmentedFunction
-=======
 from .function import Function
->>>>>>> 72779481
 from .pybenchfunction import *
 
 #                                                          Authorship & Credits
