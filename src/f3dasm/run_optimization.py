"""
Module to optimize benchmark optimization functions
"""
#                                                                       Modules
# =============================================================================

# Standard
import json
import logging
import time
from typing import Any, List

# Third-party
import numpy as np

# import f3dasm

from f3dasm.base.optimization import Optimizer
from .functions import Function, MultiFidelityFunction

import pandas as pd
from pathos.helpers import mp

<<<<<<< HEAD
# Locals
from .base.utils import calculate_mean_std
from .design import ExperimentData, create_experimentdata_from_json
from .functions import create_function_from_json
from .functions.function import Function
from .optimization import Optimizer, create_optimizer_from_json
from .sampling import Sampler, create_sampler_from_json
=======
from f3dasm.optimization import Optimizer, create_optimizer_from_json
from f3dasm.sampling import Sampler, create_sampler_from_json

# Locals
from .design import ExperimentData, create_experimentdata_from_json
from .functions import create_function_from_json
from .functions.function import Function
>>>>>>> 72779481

#                                                          Authorship & Credits
# =============================================================================
__author__ = 'Martin van der Schelling (M.P.vanderSchelling@tudelft.nl)'
__credits__ = ['Martin van der Schelling']
__status__ = 'Stable'
# =============================================================================
#
# =============================================================================


class OptimizationResult:
    def __init__(self, data: List[ExperimentData], optimizer: Optimizer, function: Function,
                 sampler: Sampler, number_of_samples: int, seeds: List[int]):
<<<<<<< HEAD
        """Optimizaiton results object
=======
        """Optimization results object
>>>>>>> 72779481

        Parameters
        ----------
        data
            Data objects for each realization
        optimizer
            classname of the optimizer used
        function
            functionname that was optimized
        sampler
            classname of the initial sampling strategy
        number_of_samples
            number of initial samples, sampled by the sampling strategy
        seeds
            list of seeds that were used for each realization
        """
        self.data = data
        self.optimizer = optimizer
        self.function = function
        self.sampler = sampler
        self.number_of_samples = number_of_samples
        self.seeds = seeds
        self._log()

    def to_json(self):
        args = {'data': [d.to_json() for d in self.data],
                'optimizer': self.optimizer.to_json(),
                'function': self.function.to_json(),
                'sampler': self.sampler.to_json(),
                'number_of_samples': self.number_of_samples,
                'seeds': self.seeds
                }

        return json.dumps(args)

    def _log(self):
        # Log
        logging.info(
            (f"Optimized {self.function.get_name()} function (seed={self.function.seed}, "
             f"dim={self.function.dimensionality}, "
             f"with {self.optimizer.get_name()} optimizer for "
             f"{len(self.data)} realizations!")
        )


def create_optimizationresult_from_json(json_string: str) -> OptimizationResult:
    optimizationresult_dict = json.loads(json_string)
    return _create_optimizationresult_from_dict(optimizationresult_dict)


def _create_optimizationresult_from_dict(optimizationresult_dict: dict) -> OptimizationResult:
    args = {
        'data': [create_experimentdata_from_json(json_data) for json_data in optimizationresult_dict['data']],
        'optimizer': create_optimizer_from_json(optimizationresult_dict['optimizer']),
        'function': create_function_from_json(optimizationresult_dict['function']),
        'sampler': create_sampler_from_json(optimizationresult_dict['sampler']),
        'number_of_samples': optimizationresult_dict['number_of_samples'],
        'seeds': optimizationresult_dict['seeds'],
    }
    return OptimizationResult(**args)


def run_optimization(
    optimizer: Optimizer,
    function: Function,
    sampler: Sampler,
    iterations: int,
    seed: int,
    number_of_samples: int = 30,
) -> ExperimentData:
    """Run optimization on some benchmark function

    Parameters
    ----------
    optimizer
        the optimizer used
    function
        the function to be optimized
    sampler
        the sampling strategy
    iterations
        number of iterations
    seed
        seed for the random number generator
    number_of_samples, optional
        number of initial samples, sampled by the sampling strategy

    Returns
    -------
        Data object with the optimization data results
    """

    # Set function seed
    # function.set_seed(seed)
    optimizer.set_seed(seed)
    sampler.set_seed(seed)

    # Sample
    samples = sampler.get_samples(numsamples=number_of_samples)

    samples.add_output(output=function(samples), label="y")

    optimizer.set_data(samples)

    # Iterate
    optimizer.iterate(iterations=iterations, function=function)
    res = optimizer.extract_data()

    # Reset the parameters
    optimizer.__post_init__()

    # Reset data
    optimizer.data.reset_data()

    return res

def run_multi_fidelity_optimization(
    optimizer: Optimizer,
    multifidelity_function: MultiFidelityFunction,
    multifidelity_samplers: List[Sampler],
    iterations: int,
    seed: int,
    numbers_of_samples: List[int],
    budget: int,
) -> ExperimentData:
    """Run optimization on some benchmark function"""

    # Set function seed
    # function.set_seed(seed)
    # optimizer.set_seed(seed)
    # sampler.set_seed(seed)

    multifidelity_samples = []

    for i, fidelity_function_i in enumerate(multifidelity_function.fidelity_functions):

        samples = multifidelity_samplers[i].get_samples(numsamples=numbers_of_samples[i])

        samples.add_output(output=fidelity_function_i(samples))

        multifidelity_samples.append(samples)

    optimizer.set_data(multifidelity_samples)

    # Iterate
    optimizer.iterate(iterations=iterations, multifidelity_function=multifidelity_function, budget=budget)
    res = optimizer.extract_data()

    # Reset the parameters
    optimizer.__post_init__()

    # Reset data
    # optimizer.data[-1].reset_data()

    return res


def run_multiple_realizations(
    optimizer: Optimizer,
    function: Function,
    sampler: Sampler,
    iterations: int,
    realizations: int,
    number_of_samples: int = 30,
    parallelization: bool = True,
    verbal: bool = False,
    seed: int or Any = None,
) -> OptimizationResult:
    """Run multiple realizations of the same algorithm on a benchmark function

    Parameters
    ----------
    optimizer
        the optimizer used
    function
        the function to be optimized
    sampler
        the sampling strategy
    iterations
        number of iterations
    realizations
        number of realizations
    number_of_samples, optional
        number of initial samples, sampled by the sampling strategy
    parallelization, optional
        set True to enable parallel execution of each realization
    verbal, optional
        set True to have more debug message
    seed, optional
        seed for the random number generator

    Returns
    -------
        Object with the optimization data results
    """
    start_t = time.perf_counter()

    if seed is None:
        seed = np.random.randint(low=0, high=1e5)

    if parallelization:
        args = [
            (optimizer, function, sampler, iterations,
             seed + index, number_of_samples)
            for index, _ in enumerate(range(realizations))
        ]

        with mp.Pool() as pool:
            # maybe implement pool.starmap_async ?
            results = pool.starmap(run_optimization, args)

    else:
        results = []
        for index in range(realizations):
            args = {
                "optimizer": optimizer,
                "function": function,
                "sampler": sampler,
                "iterations": iterations,
                "number_of_samples": number_of_samples,
                "seed": seed + index,
            }
            results.append(run_optimization(**args))

    end_t = time.perf_counter()

    total_duration = end_t - start_t
    if verbal:
        print(f"Optimization took {total_duration:.2f}s total")

    return OptimizationResult(
        data=results,
        optimizer=optimizer,
        function=function,
        sampler=sampler,
        number_of_samples=number_of_samples,
        seeds=[seed + i for i in range(realizations)],
    )


<<<<<<< HEAD
def margin_of_victory(results: List[OptimizationResult]) -> pd.DataFrame:
    """Calculate the margin of victory of optimizationresults

    Parameters
    ----------
    results
        OptimizationResults object

    Returns
    -------
        DataFrame containing the algorithms and the margin of victory
    """

    # Create df with all results
    df = pd.concat([calculate_mean_std(results[i])[0] for i, _ in enumerate(results)], axis=1)

    # Change columnnames
    optimizer_names = [results[i].optimizer.get_name() for i, _ in enumerate(results)]
    df.columns = optimizer_names

    # Normalize
    min_max_scaler = preprocessing.MinMaxScaler()

    # Reshape to 1D array
    df_numpy = df.values  # returns a numpy array
    df_numpy_reshaped = df_numpy.reshape(-1, 1)

    x_scaled = min_max_scaler.fit_transform(df_numpy_reshaped)

    # Transform back
    x_scaled = x_scaled.reshape(df_numpy.shape)
    df = pd.DataFrame(x_scaled)
    df.columns = optimizer_names

    # Calculate margin of victory
    mov = []
    for name in optimizer_names:
        df_dropped = df.drop(name, axis=1)
        mov.append(df_dropped.min(axis=1) - df[name])

    # Create df with all MoV
    df_margin_of_victory = pd.concat(mov, axis=1)

    # Change columnnames
    df_margin_of_victory.columns = optimizer_names

    return df_margin_of_victory
=======
def calculate_mean_std(results):  # OptimizationResult
    mean_y = pd.concat([d.get_output_data().cummin()
                       for d in results.data], axis=1).mean(axis=1)
    std_y = pd.concat([d.get_output_data().cummin()
                      for d in results.data], axis=1).std(axis=1)
    return mean_y, std_y
>>>>>>> 72779481
<|MERGE_RESOLUTION|>--- conflicted
+++ resolved
@@ -21,15 +21,6 @@
 import pandas as pd
 from pathos.helpers import mp
 
-<<<<<<< HEAD
-# Locals
-from .base.utils import calculate_mean_std
-from .design import ExperimentData, create_experimentdata_from_json
-from .functions import create_function_from_json
-from .functions.function import Function
-from .optimization import Optimizer, create_optimizer_from_json
-from .sampling import Sampler, create_sampler_from_json
-=======
 from f3dasm.optimization import Optimizer, create_optimizer_from_json
 from f3dasm.sampling import Sampler, create_sampler_from_json
 
@@ -37,7 +28,6 @@
 from .design import ExperimentData, create_experimentdata_from_json
 from .functions import create_function_from_json
 from .functions.function import Function
->>>>>>> 72779481
 
 #                                                          Authorship & Credits
 # =============================================================================
@@ -52,11 +42,7 @@
 class OptimizationResult:
     def __init__(self, data: List[ExperimentData], optimizer: Optimizer, function: Function,
                  sampler: Sampler, number_of_samples: int, seeds: List[int]):
-<<<<<<< HEAD
-        """Optimizaiton results object
-=======
         """Optimization results object
->>>>>>> 72779481
 
         Parameters
         ----------
@@ -297,59 +283,9 @@
     )
 
 
-<<<<<<< HEAD
-def margin_of_victory(results: List[OptimizationResult]) -> pd.DataFrame:
-    """Calculate the margin of victory of optimizationresults
-
-    Parameters
-    ----------
-    results
-        OptimizationResults object
-
-    Returns
-    -------
-        DataFrame containing the algorithms and the margin of victory
-    """
-
-    # Create df with all results
-    df = pd.concat([calculate_mean_std(results[i])[0] for i, _ in enumerate(results)], axis=1)
-
-    # Change columnnames
-    optimizer_names = [results[i].optimizer.get_name() for i, _ in enumerate(results)]
-    df.columns = optimizer_names
-
-    # Normalize
-    min_max_scaler = preprocessing.MinMaxScaler()
-
-    # Reshape to 1D array
-    df_numpy = df.values  # returns a numpy array
-    df_numpy_reshaped = df_numpy.reshape(-1, 1)
-
-    x_scaled = min_max_scaler.fit_transform(df_numpy_reshaped)
-
-    # Transform back
-    x_scaled = x_scaled.reshape(df_numpy.shape)
-    df = pd.DataFrame(x_scaled)
-    df.columns = optimizer_names
-
-    # Calculate margin of victory
-    mov = []
-    for name in optimizer_names:
-        df_dropped = df.drop(name, axis=1)
-        mov.append(df_dropped.min(axis=1) - df[name])
-
-    # Create df with all MoV
-    df_margin_of_victory = pd.concat(mov, axis=1)
-
-    # Change columnnames
-    df_margin_of_victory.columns = optimizer_names
-
-    return df_margin_of_victory
-=======
 def calculate_mean_std(results):  # OptimizationResult
     mean_y = pd.concat([d.get_output_data().cummin()
                        for d in results.data], axis=1).mean(axis=1)
     std_y = pd.concat([d.get_output_data().cummin()
                       for d in results.data], axis=1).std(axis=1)
-    return mean_y, std_y
->>>>>>> 72779481
+    return mean_y, std_y