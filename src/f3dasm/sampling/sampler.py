#                                                                       Modules
# =============================================================================

# Standard
import json
<<<<<<< HEAD
from abc import ABC
from dataclasses import dataclass
from typing import Any, List
=======
from typing import Any, List, Union
>>>>>>> 72779481

# Third-party core
import numpy as np
import pandas as pd

from ..design.design import DesignSpace
# Locals
<<<<<<< HEAD
=======
from ..design.design import DesignSpace
>>>>>>> 72779481
from ..design.experimentdata import ExperimentData

#                                                          Authorship & Credits
# =============================================================================
__author__ = 'Martin van der Schelling (M.P.vanderSchelling@tudelft.nl)'
__credits__ = ['Martin van der Schelling']
__status__ = 'Stable'
# =============================================================================
#
# =============================================================================


class Sampler:
    """Interface for sampling method

    Parameters
    ----------
    design
        design of experiments object
    seed
        seed for sampling
    """

    def __init__(self, design: DesignSpace, seed: Union[Any, int] = None):
        self.design = design
        self.seed = seed
        self.__post_init__()

    def __post_init__(self):
        if self.seed:
            np.random.seed(self.seed)

<<<<<<< HEAD
=======
    def __eq__(self, __o: object) -> bool:
        return all((self.design == __o.design, self.seed == __o.seed))

>>>>>>> 72779481
    def to_json(self):
        args = {'design': self.design.to_json(),
                'seed': self.seed}
        name = self.__class__.__name__
        return json.dumps((args, name))

    def set_seed(self, seed: int):
        """Set the seed of the sampler

        Parameters
        ----------
        seed
            the seed to be used
        """
        np.random.seed(seed)
        self.seed = seed

    def sample_continuous(self, numsamples: int) -> np.ndarray:
        """Create N samples within the search space

        Parameters
        ----------
        numsamples
            number of samples

        Returns
        -------
            samples
        """
        raise NotImplementedError("Subclasses should implement this method.")

    def get_samples(self, numsamples: int) -> ExperimentData:
        """Receive samples of the search space

        Parameters
        ----------
        numsamples
            number of samples

        Returns
        -------
            Data objects with the samples
        """
        # First sample the continuous parameters
        samples_continuous = self.sample_continuous(numsamples=numsamples)

        # Sample discrete parameters
        samples_discrete = self._sample_discrete(numsamples=numsamples)

        # Sample categorical parameters
        samples_categorical = self._sample_categorical(numsamples=numsamples)

        # Sample constant parameters
        samples_constant = self._sample_constant(numsamples=numsamples)

        # Merge samples into array
        samples = np.hstack(
            (samples_continuous, samples_discrete, samples_categorical, samples_constant))

        # TODO #60 : Fix this ordering issue
        # Get the column names in this particular order
        columnnames = [
            ("input", name)
            for name in self.design.get_continuous_input_names(
            ) + self.design.get_discrete_input_names(
            ) + self.design.get_categorical_input_names(
            ) + self.design.get_constant_input_names()
        ]

        data = self._cast_to_data_object(
            samples=samples, columnnames=columnnames)
        return data

    def _cast_to_data_object(self, samples: np.ndarray, columnnames: List[str]) -> ExperimentData:
        """Cast the samples to a Data object"""
        data = ExperimentData(design=self.design)

        # First get an empty reference frame from the DoE
        empty_frame = self.design.get_empty_dataframe()

        # Then, create a new frame from the samples and columnnames
        samples_frame = pd.DataFrame(data=samples, columns=columnnames)
        df = pd.concat([empty_frame, samples_frame], sort=True)

        # Add the samples to the Data object
        data.add(data=df)

        return data

    def _sample_constant(self, numsamples: int):
        constant = self.design.get_constant_input_parameters()
        samples = np.empty(shape=(numsamples, len(constant)))
        for dim, _ in enumerate(constant):
            samples[:, dim] = constant[dim].value

        return samples

    def _sample_discrete(self, numsamples: int):
        """Sample the descrete parameters, default randomly uniform"""
        discrete = self.design.get_discrete_input_parameters()
        samples = np.empty(shape=(numsamples, len(discrete)))
        for dim, _ in enumerate(discrete):
            samples[:, dim] = np.random.choice(
                range(discrete[dim].lower_bound,
                      discrete[dim].upper_bound + 1),
                size=numsamples,
            )

        return samples

    def _sample_categorical(self, numsamples: int):
        """Sample the categorical parameters, default randomly uniform"""
        categorical = self.design.get_categorical_input_parameters()
        samples = np.empty(shape=(numsamples, len(categorical)), dtype=object)
        for dim, _ in enumerate(categorical):
            samples[:, dim] = np.random.choice(
                categorical[dim].categories, size=numsamples)

        return samples

    def _stretch_samples(self, samples: np.ndarray) -> np.ndarray:
        """Stretch samples to their boundaries"""
        continuous = self.design.get_continuous_input_parameters()
        for dim, _ in enumerate(continuous):
            samples[:, dim] = (
                samples[:, dim] * (
                    continuous[dim].upper_bound - continuous[dim].lower_bound
                ) + continuous[dim].lower_bound
            )

        return samples<|MERGE_RESOLUTION|>--- conflicted
+++ resolved
@@ -3,13 +3,7 @@
 
 # Standard
 import json
-<<<<<<< HEAD
-from abc import ABC
-from dataclasses import dataclass
-from typing import Any, List
-=======
 from typing import Any, List, Union
->>>>>>> 72779481
 
 # Third-party core
 import numpy as np
@@ -17,10 +11,7 @@
 
 from ..design.design import DesignSpace
 # Locals
-<<<<<<< HEAD
-=======
 from ..design.design import DesignSpace
->>>>>>> 72779481
 from ..design.experimentdata import ExperimentData
 
 #                                                          Authorship & Credits
@@ -53,12 +44,9 @@
         if self.seed:
             np.random.seed(self.seed)
 
-<<<<<<< HEAD
-=======
     def __eq__(self, __o: object) -> bool:
         return all((self.design == __o.design, self.seed == __o.seed))
 
->>>>>>> 72779481
     def to_json(self):
         args = {'design': self.design.to_json(),
                 'seed': self.seed}
