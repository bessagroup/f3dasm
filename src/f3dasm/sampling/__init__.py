#                                                                       Modules
# =============================================================================

# Standard
<<<<<<< HEAD
import json
from typing import List

# Locals
from ..design import create_design_from_json
from .latinhypercube import LatinHypercube
from .randomuniform import RandomUniform
from .sampler import Sampler
from .sobolsequence import SobolSequence
=======
import sys
from itertools import chain
from os import path
from typing import TYPE_CHECKING

# Locals
from .._imports import _IntegrationModule

if TYPE_CHECKING:
    from .all_samplers import SAMPLERS
    from .latinhypercube import LatinHypercube
    from .randomuniform import RandomUniform
    from .sampler import Sampler
    from .sobolsequence import SobolSequence
    from .utils import create_sampler_from_json, find_sampler
>>>>>>> 72779481

#                                                          Authorship & Credits
# =============================================================================
__author__ = 'Martin van der Schelling (M.P.vanderSchelling@tudelft.nl)'
__credits__ = ['Martin van der Schelling']
__status__ = 'Stable'
# =============================================================================
#
# =============================================================================

<<<<<<< HEAD
# List of available samplers
SAMPLERS: List[Sampler] = [LatinHypercube, RandomUniform, SobolSequence]


def find_sampler(query: str) -> Sampler:
    """Find a Sampler from the f3dasm.design submodule

    Parameters
    ----------
    query
        string representation of the requested sampler

    Returns
    -------
        class of the requested sampler
    """
    try:
        return list(filter(lambda parameter: parameter.__name__ == query, SAMPLERS))[0]
    except IndexError:
        return ValueError(f'Sampler {query} not found!')


def create_sampler_from_json(json_string: str) -> Sampler:
    """Create a Sampler object from a json string

    Parameters
    ----------
    json_string
        json string representation of the information to construct the Parameter

    Returns
    -------
        Requested Sampler object
    """
    sampler_dict, name = json.loads(json_string)
    return _create_sampler_from_dict(sampler_dict, name)


def _create_sampler_from_dict(sampler_dict: dict, name: str) -> Sampler:
    sampler_dict['design'] = create_design_from_json(sampler_dict['design'])
    return find_sampler(name)(**sampler_dict)
=======
_import_structure: dict = {
    "utils": ["create_sampler_from_json", "find_sampler"],
    "sampler": ["Sampler"],
    "latinhypercube": ["LatinHypercube"],
    "randomuniform": ["RandomUniform"],
    "sobolsequence": ["SobolSequence"],
    "all_samplers": ["SAMPLERS"],
}

if not TYPE_CHECKING:
    class _LocalIntegrationModule(_IntegrationModule):
        __file__ = globals()["__file__"]
        __path__ = [path.dirname(__file__)]
        __all__ = list(chain.from_iterable(_import_structure.values()))
        _import_structure = _import_structure

    sys.modules[__name__] = _LocalIntegrationModule(__name__)
>>>>>>> 72779481
<|MERGE_RESOLUTION|>--- conflicted
+++ resolved
@@ -2,17 +2,6 @@
 # =============================================================================
 
 # Standard
-<<<<<<< HEAD
-import json
-from typing import List
-
-# Locals
-from ..design import create_design_from_json
-from .latinhypercube import LatinHypercube
-from .randomuniform import RandomUniform
-from .sampler import Sampler
-from .sobolsequence import SobolSequence
-=======
 import sys
 from itertools import chain
 from os import path
@@ -28,7 +17,6 @@
     from .sampler import Sampler
     from .sobolsequence import SobolSequence
     from .utils import create_sampler_from_json, find_sampler
->>>>>>> 72779481
 
 #                                                          Authorship & Credits
 # =============================================================================
@@ -39,49 +27,6 @@
 #
 # =============================================================================
 
-<<<<<<< HEAD
-# List of available samplers
-SAMPLERS: List[Sampler] = [LatinHypercube, RandomUniform, SobolSequence]
-
-
-def find_sampler(query: str) -> Sampler:
-    """Find a Sampler from the f3dasm.design submodule
-
-    Parameters
-    ----------
-    query
-        string representation of the requested sampler
-
-    Returns
-    -------
-        class of the requested sampler
-    """
-    try:
-        return list(filter(lambda parameter: parameter.__name__ == query, SAMPLERS))[0]
-    except IndexError:
-        return ValueError(f'Sampler {query} not found!')
-
-
-def create_sampler_from_json(json_string: str) -> Sampler:
-    """Create a Sampler object from a json string
-
-    Parameters
-    ----------
-    json_string
-        json string representation of the information to construct the Parameter
-
-    Returns
-    -------
-        Requested Sampler object
-    """
-    sampler_dict, name = json.loads(json_string)
-    return _create_sampler_from_dict(sampler_dict, name)
-
-
-def _create_sampler_from_dict(sampler_dict: dict, name: str) -> Sampler:
-    sampler_dict['design'] = create_design_from_json(sampler_dict['design'])
-    return find_sampler(name)(**sampler_dict)
-=======
 _import_structure: dict = {
     "utils": ["create_sampler_from_json", "find_sampler"],
     "sampler": ["Sampler"],
@@ -98,5 +43,4 @@
         __all__ = list(chain.from_iterable(_import_structure.values()))
         _import_structure = _import_structure
 
-    sys.modules[__name__] = _LocalIntegrationModule(__name__)
->>>>>>> 72779481
+    sys.modules[__name__] = _LocalIntegrationModule(__name__)