--- conflicted
+++ resolved
@@ -4,12 +4,6 @@
 # Standard
 from dataclasses import dataclass
 from typing import List
-<<<<<<< HEAD
-
-# Third-party
-import tensorflow as tf
-=======
->>>>>>> 72779481
 
 # Locals
 from .._imports import try_import
