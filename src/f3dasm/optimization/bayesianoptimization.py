--- conflicted
+++ resolved
@@ -4,13 +4,6 @@
 # Standard
 from dataclasses import dataclass
 from typing import Any, List
-<<<<<<< HEAD
-
-# Third-party
-import GPy
-import GPyOpt
-=======
->>>>>>> 72779481
 
 # Locals
 from .._imports import try_import
