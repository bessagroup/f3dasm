#                                                                       Modules
# =============================================================================

# Standard
from dataclasses import dataclass
<<<<<<< HEAD
from typing import Tuple, List
=======
from typing import List, Tuple
>>>>>>> 72779481

# Third-party core
import autograd.numpy as np

# Locals
from ._protocol import Function
from .optimizer import Optimizer, OptimizerParameters

#                                                          Authorship & Credits
# =============================================================================
__author__ = 'Martin van der Schelling (M.P.vanderSchelling@tudelft.nl)'
__credits__ = ['Martin van der Schelling']
__status__ = 'Stable'
# =============================================================================
#
# =============================================================================


@dataclass
class RandomSearch_Parameters(OptimizerParameters):
    """Hyperparameters for RandomSearch optimizer"""

    pass


class RandomSearch(Optimizer):
    """Naive random search"""

    parameter: RandomSearch_Parameters = RandomSearch_Parameters()

    def update_step(self, function: Function) -> Tuple[np.ndarray, np.ndarray]:

        x_new = np.atleast_2d(
            [
                np.random.uniform(
                    low=self.data.design.get_bounds()[d, 0], high=self.data.design.get_bounds()[d, 1])
                for d in range(self.data.design.get_number_of_input_parameters())
            ]
        )

        return x_new, function(x_new)
        # self.data.add_numpy_arrays(input=x_new, output=function(x_new))

    def get_info(self) -> List[str]:
        return ['Fast', 'Single-Solution']<|MERGE_RESOLUTION|>--- conflicted
+++ resolved
@@ -3,11 +3,7 @@
 
 # Standard
 from dataclasses import dataclass
-<<<<<<< HEAD
-from typing import Tuple, List
-=======
 from typing import List, Tuple
->>>>>>> 72779481
 
 # Third-party core
 import autograd.numpy as np
