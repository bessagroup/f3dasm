--- conflicted
+++ resolved
@@ -1,18 +1,28 @@
-<<<<<<< HEAD
+#                                                                       Modules
+# =============================================================================
+
+# Standard
 from dataclasses import dataclass, field
 from typing import Any, Tuple, List
 
+# Third-party
 import scipy
 import numpy as np
 import pandas as pd
 import torch
-from botorch.acquisition import InverseCostWeightedUtility#, UpperConfidenceBound
+from botorch.acquisition import (InverseCostWeightedUtility,
+                                 UpperConfidenceBound)
 from botorch.models import AffineFidelityCostModel
 from botorch.optim import optimize_acqf, optimize_acqf_mixed
 
-from .. import Optimizer, Function, OptimizerParameters, Data, MultiFidelityFunction
+# Locals
+# from .. import Optimizer, Function, OptimizerParameters, Data, MultiFidelityFunction
+from ..optimization.optimizer import Optimizer, OptimizerParameters, MultiFidelityOptimizer
+from ..design.experimentdata import ExperimentData
+from ..base.function import Function, MultiFidelityFunction
 from ..base.acquisition import VFUpperConfidenceBound, UpperConfidenceBound
-from ..regression.gpr import Cokgj, Sogpr, MultitaskGPR, Sogpr_Parameters
+# from ..regression.gpr import Cokgj, Sogpr, MultitaskGPR, Sogpr_Parameters
+from ..machinelearning.gpr import Cokgj, Sogpr, MultitaskGPR, Sogpr_Parameters, Cokgj_Parameters
 import f3dasm
 from sklearn.preprocessing import StandardScaler
 
@@ -25,24 +35,6 @@
     best_f: Any = None
     beta: float = 0.4
     maximize: bool = False
-=======
-#                                                                       Modules
-# =============================================================================
-
-# Standard
-from dataclasses import dataclass
-from typing import Any, Tuple
-
-# Third-party
-import torch
-from botorch.acquisition import (InverseCostWeightedUtility,
-                                 UpperConfidenceBound)
-from botorch.models import AffineFidelityCostModel
-from botorch.optim import optimize_acqf, optimize_acqf_mixed
-
-# Locals
-from .. import Function, Optimizer, OptimizerParameters
-from ..regression.gpr import Sogpr
 
 # from .adapters.optimization import Optimizer
 
@@ -58,26 +50,9 @@
 
 @dataclass
 class BayesianOptimizationTorch_Parameters(OptimizerParameters):
-    """Hyperparameters for BayesianOptimization optimizer"""
-
-    model: Any = None
-    acquisition: Any = None
-
-
-def cost_model(self):
-    lf = self.fidelities[0]
-    a = (1 - 1 / self.cost_ratio) / (1 - lf)
-    cost_model = AffineFidelityCostModel(
-        fidelity_weights={self.objective_function.dim - 1: a}, fixed_cost=1 - a)
-    return cost_model
->>>>>>> 1dfdf43f
-
-
-@dataclass
-class BayesianOptimizationTorch_Parameters(OptimizerParameters):
     """Hyperparameters for BayesianOptimizationTorch optimizer"""
 
-    regressor: f3dasm.Regressor = Sogpr
+    regressor = Sogpr
     acquisition: Any = UpperConfidenceBound
     regressor_hyperparameters: Sogpr_Parameters = Sogpr_Parameters()
     acquisition_hyperparameters: Acquisition_Parameters = Acquisition_Parameters()
@@ -208,7 +183,7 @@
         train_x=torch.tensor(self.data.get_input_data().values), 
         train_y=torch.tensor(self.scaler.inverse_transform(self.data.get_output_data().values)))
 
-    def update_step(self, function: Function) -> None:
+    def update_step(self, function: Function) -> Tuple:
 
         if self.parameter.acquisition_hyperparameters.best_f is not None:
             best_f_old = self.parameter.acquisition_hyperparameters.best_f
@@ -218,14 +193,8 @@
 
         # if 'best_f' in self.parameter.acquisition_hyperparameters:
 
-<<<<<<< HEAD
         #     best_f_old = self.parameter.acquisition_hyperparameters['best_f']
         #     best_f_new = np.amin(self.data.data['output'].values)
-=======
-    def update_step(self, function: Function):
-        new_x, new_obj = optimize_acq_and_get_observation(
-            self.parameter.acquisition, function)
->>>>>>> 1dfdf43f
 
         #     self.parameter.acquisition_hyperparameters['best_f'] = np.amin([best_f_old, best_f_new])
 
@@ -251,23 +220,25 @@
         # new_x, new_obj = optimize_acq_and_get_observation(acquisition, function)
         new_x, new_obj, _ = optimize_acquisition(acquisition, function)
 
-        self.data.add_numpy_arrays(input=new_x, output=self.scaler.transform(new_obj))
+        # self.data.add_numpy_arrays(input=new_x, output=self.scaler.transform(new_obj))
+
+        return new_x, self.scaler.transform(new_obj)
 
 @dataclass
 class MFBayesianOptimizationTorch_Parameters(OptimizerParameters):
     """Hyperparameters for MFBayesianOptimizationTorch optimizer"""
 
-    regressor: f3dasm.Regressor = MultitaskGPR
+    regressor = MultitaskGPR
     acquisition: Any = VFUpperConfidenceBound
 
-    regressor_hyperparameters: f3dasm.regression.Cokgj_Parameters = f3dasm.regression.Cokgj_Parameters()
+    regressor_hyperparameters = Cokgj_Parameters()
     acquisition_hyperparameters: Acquisition_Parameters = Acquisition_Parameters()
     n_init: int = 10
     visualize_gp: bool = False
 
 
 @dataclass
-class MFBayesianOptimizationTorch(Optimizer):
+class MFBayesianOptimizationTorch(MultiFidelityOptimizer):
     """Bayesian optimization implementation from the botorch library"""
     multifidelity_function: MultiFidelityFunction = None
     parameter: MFBayesianOptimizationTorch_Parameters = MFBayesianOptimizationTorch_Parameters()
@@ -287,15 +258,9 @@
     def set_algorithm(self):
         self.algorithm = None
 
-<<<<<<< HEAD
-    def update_step_mf(self, multifidelity_function: MultiFidelityFunction, iteration: int,) -> None:
-=======
-    def update_step(self, function: Function):
-        new_x, new_obj = optimize_acq_and_get_observation(
-            self.parameter.acquisition, function)
->>>>>>> 1dfdf43f
-
-        regressor = f3dasm.regression.gpr.Cokgj(
+    def update_step(self, multifidelity_function: MultiFidelityFunction,) -> None:
+
+        regressor = f3dasm.machinelearning.gpr.Cokgj(
             mf_train_data=self.data, 
             design=self.data[0].design,
             parameter=self.parameter.regressor_hyperparameters,
@@ -338,15 +303,17 @@
             test_x_hf=test_x_hf,
         )
 
-        self.cost = cost
-        print("This iteration cost:", float(self.cost))
-
-        self.data[fid].add_numpy_arrays(input=new_x, output=new_obj)
+        # self.cost = cost
+        # print("This iteration cost:", float(self.cost))
+
+        # self.data[fid].add_numpy_arrays(input=new_x, output=new_obj)
+
+        return new_x, new_obj, cost, fid
 
 def mf_data_compiler(
-        mfdata: List[Data],
+        mfdata: List[ExperimentData],
         fids: List[float],
-) -> Data:
+) -> ExperimentData:
     for mfdata_level, fid in zip(mfdata, fids):
         mfdata_level.data['input', 'fid'] = fid * np.ones_like(mfdata_level.data['output'])
         mfdata_level.data = mfdata_level.data.sort_index(axis=1)
