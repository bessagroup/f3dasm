#                                                                       Modules
# =============================================================================

# Standard
from dataclasses import dataclass
from typing import List
<<<<<<< HEAD

# Third-party
import pygmo as pg
=======
>>>>>>> 72779481

from .adapters.pygmo_implementations import PygmoAlgorithm
# Locals
<<<<<<< HEAD
from .optimizer import OptimizerParameters
=======
from .._imports import try_import
from .adapters.pygmo_implementations import PygmoAlgorithm
from .optimizer import OptimizerParameters

# Third-party extension
with try_import('optimization') as _imports:
    import pygmo as pg

>>>>>>> 72779481

#                                                          Authorship & Credits
# =============================================================================
__author__ = 'Martin van der Schelling (M.P.vanderSchelling@tudelft.nl)'
__credits__ = ['Martin van der Schelling']
__status__ = 'Stable'
# =============================================================================
#
# =============================================================================


@dataclass
class PSO_Parameters(OptimizerParameters):
    """Hyperparameters for PSO optimizer"""

    population: int = 30
    eta1: float = 2.05
    eta2: float = 2.05


class PSO(PygmoAlgorithm):
    "Particle Swarm Optimization (Generational) optimizer implemented from pygmo"

    parameter: PSO_Parameters = PSO_Parameters()

    def set_algorithm(self):
        self.algorithm = pg.algorithm(
            pg.pso_gen(
                gen=1,
                memory=True,
                seed=self.seed,
                eta1=self.parameter.eta1,
                eta2=self.parameter.eta2,
            )
        )

    def get_info(self) -> List[str]:
        return ['Fast', 'Global', 'Derivative-Free', 'Population-Based', 'Single-Solution']<|MERGE_RESOLUTION|>--- conflicted
+++ resolved
@@ -4,18 +4,8 @@
 # Standard
 from dataclasses import dataclass
 from typing import List
-<<<<<<< HEAD
 
-# Third-party
-import pygmo as pg
-=======
->>>>>>> 72779481
-
-from .adapters.pygmo_implementations import PygmoAlgorithm
 # Locals
-<<<<<<< HEAD
-from .optimizer import OptimizerParameters
-=======
 from .._imports import try_import
 from .adapters.pygmo_implementations import PygmoAlgorithm
 from .optimizer import OptimizerParameters
@@ -24,7 +14,6 @@
 with try_import('optimization') as _imports:
     import pygmo as pg
 
->>>>>>> 72779481
 
 #                                                          Authorship & Credits
 # =============================================================================
