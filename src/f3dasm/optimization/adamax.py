--- conflicted
+++ resolved
@@ -7,12 +7,6 @@
 # Standard
 from dataclasses import dataclass
 from typing import List
-<<<<<<< HEAD
-
-# Third-party
-import tensorflow as tf
-=======
->>>>>>> 72779481
 
 # Locals
 from .._imports import try_import
