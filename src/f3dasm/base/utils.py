#                                                                       Modules
# =============================================================================

# Standard

import pickle
from typing import Any, List

# Third-party
import autograd
import autograd.core
import autograd.numpy as np
import pandas as pd
import tensorflow as tf
from autograd import elementwise_grad as egrad

# Locals
from ..design.experimentdata import ExperimentData
from ..design.design import DesignSpace
from ..design.parameter import ContinuousParameter

#                                                          Authorship & Credits
# =============================================================================
__author__ = 'Martin van der Schelling (M.P.vanderSchelling@tudelft.nl)'
__credits__ = ['Martin van der Schelling']
__status__ = 'Stable'
# =============================================================================
#
# =============================================================================


def make_nd_continuous_design(bounds: np.ndarray, dimensionality: int) -> DesignSpace:
    """Helper function to make an continuous design space with a single-objective continuous output

    Parameters
    ----------
    bounds
        lower and upper bounds of every dimension
    dimensionality
        number of dimensions

    Returns
    -------
        continuous, single-objective designspace
    """
    input_space, output_space = [], []
    for dim in range(dimensionality):
        input_space.append(ContinuousParameter(
            name=f"x{dim}", lower_bound=bounds[dim, 0], upper_bound=bounds[dim, 1]))

    output_space.append(ContinuousParameter(name="y"))

    return DesignSpace(input_space=input_space, output_space=output_space)


def _from_data_to_numpy_array_benchmarkfunction(
    data: ExperimentData,
) -> np.ndarray:
    """Check if doe is in right format"""
<<<<<<< HEAD
    # if not data.design.is_single_objective_continuous():
    #     raise TypeError("All inputs and outputs need to be continuous parameters and output single objective")
=======
    if not data.design.is_single_objective_continuous():
        raise TypeError(
            "All inputs and outputs need to be continuous parameters and output single objective")
>>>>>>> 1dfdf43f

    return data.get_input_data().to_numpy()


def _scale_vector(x: np.ndarray, scale: np.ndarray) -> np.ndarray:
    """Scale a vector x to a given scale"""
    return (scale[:, 1] - scale[:, 0]) * x + scale[:, 0]


def _descale_vector(x: np.ndarray, scale: np.ndarray) -> np.ndarray:
    """Inverse of the _scale_vector() function"""
    return (x - scale[:, 0]) / (scale[:, 1] - scale[:, 0])


def _rotate_vector(x: np.ndarray, rotation_matrix: np.ndarray) -> np.ndarray:
    """Rotate a vector with a matrix"""
    return x.dot(rotation_matrix)


def find_class(module, query: str):
    """Find a class from a string

    Parameters
    ----------
    module
        (sub)module to be searching
    query
        string to search for

    Returns
    -------
        class
    """
    return getattr(module, query)


def read_pickle(name: str) -> Any:
    """Read a pickled object to memory

    Parameters
    ----------
    name
        name of file without extension .obj

    Returns
    -------
        object
    """
    with open(f"{name}.obj", "rb") as f:
        obj = pickle.load(f)
    return obj


def write_pickle(name: str, obj: Any):
    """Write an object to a file with pickle

    Parameters
    ----------
    name
        name of file to write without file exentions .obj
    obj
        object to store
    """
    with open(f"{name}.obj", "wb") as f:
        pickle.dump(obj, f)


def calculate_mean_std(results):  # OptimizationResult
    mean_y = pd.concat([d.get_output_data().cummin()
                       for d in results.data], axis=1).mean(axis=1)
    std_y = pd.concat([d.get_output_data().cummin()
                      for d in results.data], axis=1).std(axis=1)
    return mean_y, std_y


# FUNCTIONS FOR CALCULATING THE GRADIENT

# S:func is completely written in numpy autograd
def convert_autograd_to_tensorflow(func):
    """Convert autograd function to tensorflow funciton

    :param func: function
    :return: wrapper
    """

    @tf.custom_gradient
    def wrapper(x):
        vjp, ans = autograd.core.make_vjp(func, x.numpy())

        def first_grad(dy):
            @tf.custom_gradient
            def jacobian(a):
                vjp2, ans2 = autograd.core.make_vjp(egrad(func), a.numpy())
                return ans2, vjp2  # hessian

            return dy * jacobian(x)

        return ans, first_grad

    return wrapper


class Model(tf.keras.Model):
    def __init__(self, seed=None, args=None):
        super().__init__()
        self.seed = seed
        self.env = args


class SimpelModel(Model):
    """
    The class for performing optimization in the input space of the functions.
    """

    def __init__(self, seed=None, args=None):
        super().__init__(seed)
        self.z = tf.Variable(
            args["x0"],
            trainable=True,
            dtype=tf.float32,
            constraint=lambda x: tf.clip_by_value(
                x,
                clip_value_min=args["bounds"][:, 0],
                clip_value_max=args["bounds"][:, 1],
            ),
        )  # S:ADDED

    def call(self, inputs=None):
        return self.z


def get_reshaped_array_from_list_of_arrays(flat_array: np.ndarray,
                                           list_of_arrays: List[np.ndarray]) -> List[np.ndarray]:
    total_array = []
    index = 0
    for mimic_array in list_of_arrays:
        number_of_values = np.product(mimic_array.shape)
        current_array = np.array(flat_array[index:index+number_of_values])

        if number_of_values > 1:
            current_array = current_array.reshape(-1, 1)  # Make 2D array

        total_array.append(current_array)
        index += number_of_values

    return total_array


# technically not a np array input!
def get_flat_array_from_list_of_arrays(list_of_arrays: List[np.ndarray]) -> List[np.ndarray]:
    return np.concatenate([np.atleast_2d(array) for array in list_of_arrays])<|MERGE_RESOLUTION|>--- conflicted
+++ resolved
@@ -57,14 +57,9 @@
     data: ExperimentData,
 ) -> np.ndarray:
     """Check if doe is in right format"""
-<<<<<<< HEAD
-    # if not data.design.is_single_objective_continuous():
-    #     raise TypeError("All inputs and outputs need to be continuous parameters and output single objective")
-=======
     if not data.design.is_single_objective_continuous():
         raise TypeError(
             "All inputs and outputs need to be continuous parameters and output single objective")
->>>>>>> 1dfdf43f
 
     return data.get_input_data().to_numpy()
 
