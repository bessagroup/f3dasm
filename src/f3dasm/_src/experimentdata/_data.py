#                                                                       Modules
# =============================================================================

from __future__ import annotations

# Standard
from copy import deepcopy
from pathlib import Path
from typing import Any, Dict, Iterable, Iterator, List, Optional, Tuple, Type

# Third-party
import numpy as np
import pandas as pd
import xarray as xr

# Local
from ..design.domain import Domain

#                                                          Authorship & Credits
# =============================================================================
__author__ = 'Martin van der Schelling (M.P.vanderSchelling@tudelft.nl)'
__credits__ = ['Martin van der Schelling']
__status__ = 'Stable'
# =============================================================================
#
# =============================================================================


class _Columns:
    def __init__(self, columns: Optional[Dict[str, bool]] = None):
        if columns is None:
            columns = {}

        self.columns: Dict[str, bool] = columns

    def __repr__(self) -> str:
        return self.columns.__repr__()

    @property
    def names(self) -> List[str]:
        return list(self.columns.keys())

    def is_disk(self, name: str) -> bool:
        return self.columns[name]

    def add(self, name: str, is_disk: bool = False):
        self.columns[name] = is_disk

    def remove(self, name: str):
        del self.columns[name]

    def iloc(self, name: str | List[str]) -> List[int]:
        if isinstance(name, str):
            name = [name]

        _indices = []
        for n in name:
            _indices.append(self.names.index(n))
        return _indices

    def replace_key(self, old_name: str, new_name: str):
        self.columns[new_name] = self.columns.pop(old_name)

class _Data:
    def __init__(self, data: Optional[pd.DataFrame] = None,
                 columns: Optional[_Columns] = None):
        if data is None:
            data = pd.DataFrame()

        if columns is None:
            columns = _Columns({col: False for col in data.columns})

        self.columns: _Columns = columns
        self.data = data.rename(columns={name: i for i, name in enumerate(data.columns)})

    def __len__(self):
        """The len() method returns the number of datapoints"""
        return len(self.data)

    def __iter__(self) -> Iterator[Tuple[Dict[str, Any]]]:
        self.current_index = 0
        return self

    def __next__(self):
        if self.current_index >= len(self):
            raise StopIteration
        else:
            index = self.data.index[self.current_index]
            current_value = self.get_data_dict(index)
            self.current_index += 1
            return current_value

    def __getitem__(self, index: int | slice | Iterable[int]) -> _Data:
        """Get a subset of the data.

        Parameters
        ----------
        index : int, slice, list
            The index of the data to get.

        Returns
        -------
            A subset of the data.
        """
        if isinstance(index, int):
            index = [index]
        return _Data(self.data.loc[index].copy())

    def __add__(self, other: _Data | Dict[str, Any]) -> _Data:
        """Add two Data objects together.

        Parameters
        ----------
        other : Data
            The Data object to add.

        Returns
        -------
            The sum of the two Data objects.
        """
        # If other is a dictionary, convert it to a _Data object
        if isinstance(other, Dict):
            other = _convert_dict_to_data(other)

        try:
            last_index = self.data.index[-1]
        except IndexError:  # Empty DataFrame
            return _Data(data=other.data.copy(), columns=other.columns)  # Make a copy of other.data

        # Make a copy of other.data and modify its index
        other_data_copy = other.data.copy()
        other_data_copy.index = other_data_copy.index + last_index + 1
        return _Data(pd.concat([self.data, other_data_copy]), columns=self.columns)

    def __eq__(self, __o: _Data) -> bool:
        return self.data.equals(__o.data)

    def _repr_html_(self) -> str:
        return self.to_dataframe()._repr_html_()

#                                                                    Properties
# =============================================================================

    @property
    def indices(self) -> pd.Index:
        return self.data.index

    @property
    def names(self) -> List[str]:
        return self.columns.names

#                                                      Alternative constructors
# =============================================================================

    @classmethod
    def from_indices(cls, indices: pd.Index) -> _Data:
        """Create a Data object from a list of indices.

        Parameters
        ----------
        indices : pd.Index
            The indices of the data.

        Returns
        -------
            Empty data object with indices
        """
        return cls(pd.DataFrame(index=indices))

    @classmethod
    def from_domain(cls, domain: Domain) -> _Data:
        """Create a Data object from a domain.

        Parameters
        ----------
        design
            _description_

        Returns
        -------
            _description_
        """
        _dtypes = {index: parameter._type for index, (_, parameter) in enumerate(domain.space.items())}

        df = pd.DataFrame(columns=range(len(domain))).astype(_dtypes)

        # Set the categories tot the categorical parameters
<<<<<<< HEAD
        for name, categorical_input in \
                domain.get_categorical_parameters().items():
            df[name] = pd.Categorical(
                df[name], categories=categorical_input.categories)
=======
        for index, (name, categorical_input) in enumerate(domain.get_categorical_parameters().items()):
            df[index] = pd.Categorical(
                df[index], categories=categorical_input.categories)
>>>>>>> 12b9fa71

        _columns = {name: False for name in domain.names}
        return cls(df, columns=_Columns(_columns))

    @classmethod
    def from_file(cls, filename: Path | str) -> _Data:
        """Loads the data from a file.

        Parameters
        ----------
        filename : Path
            The filename to load the data from.
        """
        file = Path(filename).with_suffix('.csv')
        df = pd.read_csv(file, header=0, index_col=0)
        _columns = {name: False for name in df.columns.to_list()}
        df.columns = range(df.columns.size)  # Reset the columns to be consistent
        return cls(df, columns=_Columns(_columns))

    @classmethod
    def from_numpy(cls: Type[_Data], array: np.ndarray) -> _Data:
        """Loads the data from a numpy array.

        Parameters
        ----------
        array : np.ndarray
            The numpy array to load the data from.
        data_type : str
        """
        return cls(pd.DataFrame(array))

    @classmethod
    def from_dataframe(cls, dataframe: pd.DataFrame) -> _Data:
        """Loads the data from a dataframe.

        Parameters
        ----------
        dataframe : pd.DataFrame
            The dataframe to load the data from.
        """
        _columns = {name: False for name in dataframe.columns.to_list()}
        return cls(dataframe, columns=_Columns(_columns))

    def reset(self, domain: Optional[Domain] = None):
        """Resets the data to the initial state.

        Parameters
        ----------
        domain : Domain, optional
            The domain of the experiment.

        Note
        ----
        If the domain is None, the data will be reset to an empty dataframe.
        """

        if domain is None:
            self.data = pd.DataFrame()
            self.columns = _Columns()
        else:
            self.data = self.from_domain(domain).data
            self.columns = self.from_domain(domain).columns

#                                                                        Export
# =============================================================================

    def to_numpy(self) -> np.ndarray:
        """Export the _Data object to a numpy array.

        Returns
        -------
        np.ndarray
            numpy array with the data.
        """
        return self.data.to_numpy()

    def to_xarray(self, label: str) -> xr.DataArray:
        """Export the _Data object to a xarray DataArray.

        Parameters
        ----------
        label : str
            The name of the data.

        Returns
        -------
        xr.DataArray
            xarray DataArray with the data.
        """
        return xr.DataArray(self.data, dims=['iterations', label], coords={
            'iterations': self.indices, label: self.names})

    def to_dataframe(self) -> pd.DataFrame:
        """Export the _Data object to a pandas DataFrame.

        Returns
        -------
        pd.DataFrame
            pandas dataframe with the data.
        """
        df = deepcopy(self.data)
        df.columns = self.names
        return df

    def combine_data_to_multiindex(self, other: _Data,
                                   jobs_df: pd.DataFrame) -> pd.DataFrame:
        """Combine the data to a multiindex dataframe.

        Parameters
        ----------
        other : _Data
            The other data to combine.
        jobs : pd.DataFrame
            The jobs dataframe.

        Returns
        -------
        pd.DataFrame
            The combined dataframe.

        Note
        ----
        This function is mainly used to show the combined ExperimentData
         object in a Jupyter Notebook
        """
<<<<<<< HEAD
        return pd.concat([jobs_df, self.data, other.data],
                         axis=1, keys=['jobs', 'input', 'output'])
=======
        return pd.concat([jobs_df, self.to_dataframe(),
                          other.to_dataframe()], axis=1, keys=['jobs', 'input', 'output'])
>>>>>>> 12b9fa71

    def store(self, filename: Path) -> None:
        """Stores the data to a file.

        Parameters
        ----------
        filename : Path
            The filename to store the data to.
        """
        self.to_dataframe().to_csv(filename.with_suffix('.csv'))

    def n_best_samples(self, nosamples: int,
                       column_name: List[str] | str) -> pd.DataFrame:
        """Returns the n best samples. We consider to be lower values better.

        Parameters
        ----------
        nosamples : int
            The number of samples to return.
        column_name : List[str] | str
            The column name to sort on.

        Returns
        -------
        pd.DataFrame
            The n best samples.
        """
        return self.data.nsmallest(n=nosamples, columns=self.columns.iloc(column_name))

    def select_columns(self, columns: Iterable[str] | str) -> _Data:
        """Filter the data on the selected columns.

        Parameters
        ----------
        columns : Iterable[str] | str
            The columns to select.

        Returns
        -------
        _Data
            The data only with the selected columns
        """
        # This is necessary otherwise self.data[columns] will be a Series
        if isinstance(columns, str):
            columns = [columns]
        _selected_columns = _Columns({column: self.columns.columns[column] for column in columns})
        return _Data(self.data[self.columns.iloc(columns)], columns=_selected_columns)
#                                                        Append and remove data
# =============================================================================

    def add(self, data: pd.DataFrame):
        try:
            last_index = self.data.index[-1]
        except IndexError:  # Empty dataframe
            self.data = data
            return

        new_indices = pd.RangeIndex(
            start=last_index + 1, stop=last_index + len(data) + 1, step=1)

        # set the indices of the data to new_indices
        data.index = new_indices

        self.data = pd.concat([self.data, data], ignore_index=False)

    def add_empty_rows(self, number_of_rows: int):
        if self.data.index.empty:
            last_index = -1
        else:
            last_index = self.data.index[-1]

        new_indices = pd.RangeIndex(
            start=last_index + 1, stop=last_index + number_of_rows + 1, step=1)
        empty_data = pd.DataFrame(
            np.nan, index=new_indices, columns=self.data.columns)
        self.data = pd.concat([self.data, empty_data], ignore_index=False)

    def add_column(self, name: str):
        if self.data.columns.empty:
            new_columns_index = 0
        else:
            new_columns_index = self.data.columns[-1] + 1

        self.columns.add(name)
        self.data[new_columns_index] = np.nan

    def fill_numpy_arrays(self, array: np.ndarray) -> Iterable[int]:
        # get the indices of the nan values
        idx, _ = np.where(np.isnan(self.data))
        self.data.loc[np.unique(idx)] = array
        return np.unique(idx)

    def remove(self, indices: List[int]):
        self.data = self.data.drop(indices)

#                                                           Getters and setters
# =============================================================================

    def get_data_dict(self, index: int) -> Dict[str, Any]:
        return self.to_dataframe().loc[index].to_dict()

    def set_data(self, index: int, value: Any, column: Optional[str] = None):
        # check if the index exists
        if index not in self.data.index:
            raise IndexError(f"Index {index} does not exist in the data.")

        if column is None:
            self.data.loc[index] = value
            return

        elif column not in self.columns.names:
            # TODO this is_disk value needs to be provided by set_data call
            self.columns.add(column, is_disk=False)

        _column_index = self.columns.iloc(column)[0]
        try:
            self.data.at[index, _column_index] = value
        except ValueError:
            self.data = self.data.astype(object)
            self.data.at[index, _column_index] = value

    def reset_index(self) -> None:
        """Reset the index of the data."""
        self.data.reset_index(drop=True, inplace=True)

    def is_empty(self) -> bool:
        """Check if the data is empty."""
        return self.data.empty

    def has_columnnames(self, names: Iterable[str]) -> bool:
        return set(names).issubset(self.names)

    def set_columnnames(self, names: Iterable[str]) -> None:
        for old_name, new_name in zip(self.names, names):
            self.columns.replace_key(old_name, new_name)


def _convert_dict_to_data(dictionary: Dict[str, Any]) -> _Data:
    """Converts a dictionary with scalar values to a data object.

    Parameters
    ----------
    dict : Dict[str, Any]
        The dictionary to convert. Note that the dictionary
         should only have scalar values!

    Returns
    -------
    _Data
        The data object.
    """
    _columns = {name: False for name in dictionary.keys()}
    df = pd.DataFrame(dictionary, index=[0]).copy()
    return _Data(data=df, columns=_Columns(_columns))<|MERGE_RESOLUTION|>--- conflicted
+++ resolved
@@ -185,16 +185,9 @@
         df = pd.DataFrame(columns=range(len(domain))).astype(_dtypes)
 
         # Set the categories tot the categorical parameters
-<<<<<<< HEAD
-        for name, categorical_input in \
-                domain.get_categorical_parameters().items():
-            df[name] = pd.Categorical(
-                df[name], categories=categorical_input.categories)
-=======
         for index, (name, categorical_input) in enumerate(domain.get_categorical_parameters().items()):
             df[index] = pd.Categorical(
                 df[index], categories=categorical_input.categories)
->>>>>>> 12b9fa71
 
         _columns = {name: False for name in domain.names}
         return cls(df, columns=_Columns(_columns))
@@ -320,13 +313,8 @@
         This function is mainly used to show the combined ExperimentData
          object in a Jupyter Notebook
         """
-<<<<<<< HEAD
-        return pd.concat([jobs_df, self.data, other.data],
-                         axis=1, keys=['jobs', 'input', 'output'])
-=======
         return pd.concat([jobs_df, self.to_dataframe(),
                           other.to_dataframe()], axis=1, keys=['jobs', 'input', 'output'])
->>>>>>> 12b9fa71
 
     def store(self, filename: Path) -> None:
         """Stores the data to a file.
