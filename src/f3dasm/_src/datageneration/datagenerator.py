--- conflicted
+++ resolved
@@ -88,9 +88,10 @@
         ...
 
     @time_and_log
-<<<<<<< HEAD
-    def run(self, experiment_sample: ExperimentSample, **kwargs) -> ExperimentSample:
-        """This function chains the following methods together
+    def _run(self, experiment_sample: ExperimentSample, **kwargs) -> ExperimentSample:
+        """
+        Run the data generator
+        This function chains the following methods together
 
         * pre_process(); to combine the experiment_sample and the parameters
         of the data generator to an input file that can be used to run the data generator
@@ -103,10 +104,6 @@
         The function also caches the experiment_sample in the data generator. This
         allows the user to access the experiment_sample in the pre_process, execute
         and post_process functions as a class variable called self.experiment_sample.
-=======
-    def _run(self, experiment_sample: ExperimentSample, **kwargs) -> ExperimentSample:
-        """Run the data generator
->>>>>>> 452c53b5
 
         Parameters
         ----------
