#                                                                       Modules
# =============================================================================

# Standard
import os
from typing import Any, List, Tuple

# import msvcrt if windows, otherwise (Unix system) import fcntl
if os.name == 'nt':
    import msvcrt
else:
    import fcntl

# Third-party core
import matplotlib.pyplot as plt
import numpy as np
import pandas as pd

# Local
from .design import DesignSpace

#                                                          Authorship & Credits
# =============================================================================
__author__ = 'Martin van der Schelling (M.P.vanderSchelling@tudelft.nl)'
__credits__ = ['Martin van der Schelling']
__status__ = 'Stable'
# =============================================================================
#
# =============================================================================


class ExperimentData:
    """
    A class that contains data for experiments.
    """

    def __init__(self, design: DesignSpace):
        """
        Initializes an instance of ExperimentData.

        Parameters
        ----------
        design : DesignSpace
            A DesignSpace object defining the input and output spaces of the experiment.
        """
        self.design = design
        self.__post_init__()

    def __post_init__(self):
        """Initializes an empty DataFrame with the appropriate input and output columns."""
        self.data = self.design.get_empty_dataframe()

    def reset_data(self):
        """Reset the dataframe to an empty dataframe with the appropriate input and output columns"""
        self.__post_init__()

    def show(self):
        """Print the data to the console"""
        print(self.data)
        return

    def store(self, filename: str):
        """Store the ExperimentData to disk, with checking for a lock

        Parameters
        ----------
        filename
            filename of the files to store, without suffix
        """

        if os.name == 'nt':  # Windows
            # Open the data.csv file with a lock
            with open(f"{filename}_data.csv", 'w') as f:
                msvcrt.locking(f.fileno(), msvcrt.LK_LOCK, 1)
                self.data.to_csv(f"{filename}_data.csv")
                msvcrt.locking(f.fileno(), msvcrt.LK_UNLCK, 1)

        else:  # Unix
            # Open the data.csv file with a lock
            with open(f"{filename}_data.csv", 'w') as f:
                fcntl.flock(f, fcntl.LOCK_EX)
                self.data.to_csv(f"{filename}_data.csv")
                fcntl.flock(f, fcntl.LOCK_UN)

        # convert design to json
        design_json = self.design.to_json()

        # write json to disk
        with open(f"{filename}_design.json", 'w') as outfile:
            outfile.write(design_json)

    def get_inputdata_by_index(self, index: int) -> dict:
        """
        Gets the input data at the given index.

        Parameters
        ----------
        index : int
            The index of the input data to retrieve.

        Returns
        -------
        dict
            A dictionary containing the input data at the given index.
        """
        try:
            return self.data['input'].loc[index].to_dict()
        except KeyError as e:
            raise KeyError('Index does not exist in dataframe!')

    def set_outputdata_by_index(self, index: int, value: Any):
        """
        Sets the output data at the given index to the given value.

        Parameters
        ----------
        index : int
            The index of the output data to set.
        value : Any
            The value to set the output data to.
        """
        try:
            self.data['output'].loc[index] = value
        except KeyError as e:
            raise KeyError('Index does not exist in dataframe!')

<<<<<<< HEAD
=======
    def set_inputdata_by_index(self, index: int, value: Any):
        """
        Sets the input data at the given index to the given value.

        Parameters
        ----------
        index : int
            The index of the input data to set.
        value : Any
            The value to set the input data to.
        """
        try:
            self.data['input'].loc[index] = value
        except KeyError as e:
            raise KeyError('Index does not exist in dataframe!')

>>>>>>> 4658a836
    def to_json(self) -> str:
        """
        Convert the ExperimentData object to a JSON string.

        Returns
        -------
        str
            JSON representation of the ExperimentData object.
        """
        args = {'design': self.design.to_json(),
                'data': self.data.to_json()}

        return json.dumps(args)

    def to_numpy(self) -> Tuple[np.ndarray, np.ndarray]:
        """
        Convert the ExperimentData object to a tuple of numpy arrays.

        Returns
        -------
        tuple
            A tuple containing two numpy arrays, the first one for input columns, and the second for output columns.
        """
        return self.get_input_data().to_numpy(), self.get_output_data().to_numpy()

    def add(self, data: pd.DataFrame, ignore_index: bool = False):
        """
        Append data to the ExperimentData object.

        Parameters
        ----------
        data : pd.DataFrame
            Data to append.
        ignore_index : bool, optional
            Whether to ignore the indices of the appended dataframe.
        """
        self.data = pd.concat([self.data, data], ignore_index=ignore_index)

        # Apparently you need to cast the types again
        # TODO: Breaks if values are NaN or infinite
        self.data = self.data.astype(
            self.design._cast_types_dataframe(self.design.input_space, "input"))
        self.data = self.data.astype(self.design._cast_types_dataframe(
            self.design.output_space, "output"))

    def add_output(self, output: np.ndarray, label: str = "y"):
        """
        Append a numpy array to the output column of the ExperimentData object.

        Parameters
        ----------
        output : np.ndarray
            Output data to append.
        label : str, optional
            Label of the output column to add to.
        """
        self.data[("output", label)] = output

    def add_numpy_arrays(self, input: np.ndarray, output: np.ndarray):
        """
        Append a numpy array to the ExperimentData object.

        Parameters
        ----------
        input : np.ndarray
            2D numpy array to add to the input data.
        output : np.ndarray
            2D numpy array to add to the output data.
        """
        df = pd.DataFrame(np.hstack((input, output)),
                          columns=self.data.columns)
        self.add(df, ignore_index=True)

    def remove_rows_bottom(self, number_of_rows: int):
        """
        Remove a number of rows from the end of the ExperimentData object.

        Parameters
        ----------
        number_of_rows : int
            Number of rows to remove from the bottom.
        """
        if number_of_rows == 0:
            return  # Don't do anything if 0 rows need to be removed

        self.data = self.data.iloc[:-number_of_rows]

    def get_input_data(self) -> pd.DataFrame:
        """
        Get the input data from the ExperimentData object.

        Returns
        -------
        pd.DataFrame
            DataFrame containing only the input data.
        """
        return self.data["input"]

    def get_output_data(self) -> pd.DataFrame:
        """
        Get the output data from the ExperimentData object.

        Returns
        -------
        pd.DataFrame
            DataFrame containing only the output data.
        """
        return self.data["output"]

    def get_n_best_output_samples(self, nosamples: int) -> pd.DataFrame:
        """
        Get the n best output samples from the ExperimentData object.

        Parameters
        ----------
        nosamples : int
            Number of samples to retrieve.

        Returns
        -------
        pd.DataFrame
            DataFrame containing the n best output samples.
        """

        return self.data.nsmallest(n=nosamples, columns=self.design.get_output_names())

    def get_n_best_input_parameters_numpy(self, nosamples: int) -> np.ndarray:
        """
        Get the input parameters of the n best output samples from the ExperimentData object.

        Parameters
        ----------
        nosamples : int
            Number of samples to retrieve.

        Returns
        -------
        np.ndarray
            Numpy array containing the input parameters of the n best output samples.
        """
        return self.get_n_best_output_samples(nosamples)["input"].to_numpy()

    def get_number_of_datapoints(self) -> int:
        """
        Get the total number of datapoints in the ExperimentData object.

        Returns
        -------
        int
            Total number of datapoints.
        """
        return len(self.data)

    def plot(self, input_par1: str = "x0", input_par2: str = "x1") -> Tuple[plt.Figure, plt.Axes]:
        """Plot the data of two parameters in a figure

        Parameters
        ----------
        input_par1: str, optional
            name of first parameter (x-axis)
        input_par2: str, optional
            name of second parameter (x-axis)

        Returns
        -------
        tuple
            A tuple containing the matplotlib figure and axes
        """
        fig, ax = plt.figure(), plt.axes()

        ax.scatter(self.data[("input", input_par1)],
                   self.data[("input", input_par2)], s=3)

        ax.set_xlabel(input_par1)
        ax.set_ylabel(input_par2)

        return fig, ax<|MERGE_RESOLUTION|>--- conflicted
+++ resolved
@@ -124,8 +124,6 @@
         except KeyError as e:
             raise KeyError('Index does not exist in dataframe!')
 
-<<<<<<< HEAD
-=======
     def set_inputdata_by_index(self, index: int, value: Any):
         """
         Sets the input data at the given index to the given value.
@@ -142,7 +140,6 @@
         except KeyError as e:
             raise KeyError('Index does not exist in dataframe!')
 
->>>>>>> 4658a836
     def to_json(self) -> str:
         """
         Convert the ExperimentData object to a JSON string.
