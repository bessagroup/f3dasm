"""
F3DASM
======

This is the initalizer of the F3DASM package
"""

#                                                                       Modules
# =============================================================================

# Submodules
<<<<<<< HEAD

from f3dasm import _logging
from f3dasm import (data, experiment, functions, machinelearning,
                    optimization, sampling, simulation)
=======
from f3dasm import (_logging, data, design, experiment, functions,
                    machinelearning, optimization, sampling, simulation)
>>>>>>> 44c04409

# Other utility functions
from ._show_versions import __version__, show_versions

# Design classes are accessible from the root
from .design.design import DesignSpace, make_nd_continuous_design
from .design.experimentdata import ExperimentData
from .design.parameter import (
    CategoricalParameter,
    ConstantParameter,
    ConstraintInterface,
    ContinuousParameter,
    DiscreteParameter,
)

# Base classes that are accessible from the root
from .functions.function import Function
from .machinelearning.model import Model
from .optimization.optimizer import Optimizer
from .run_optimization import (
    OptimizationResult,
    create_optimizationresult_from_json,
    run_multiple_realizations,
    run_optimization,
)
from .sampling.sampler import Sampler
from .utils import find_class, write_json

#                                                          Authorship & Credits
# =============================================================================
__author__ = "Martin van der Schelling (M.P.vanderSchelling@tudelft.nl)"
__credits__ = ["Martin van der Schelling"]
__status__ = "Stable"


# =============================================================================
#
# =============================================================================<|MERGE_RESOLUTION|>--- conflicted
+++ resolved
@@ -9,48 +9,32 @@
 # =============================================================================
 
 # Submodules
-<<<<<<< HEAD
-
-from f3dasm import _logging
-from f3dasm import (data, experiment, functions, machinelearning,
-                    optimization, sampling, simulation)
-=======
 from f3dasm import (_logging, data, design, experiment, functions,
                     machinelearning, optimization, sampling, simulation)
->>>>>>> 44c04409
 
 # Other utility functions
 from ._show_versions import __version__, show_versions
-
 # Design classes are accessible from the root
 from .design.design import DesignSpace, make_nd_continuous_design
 from .design.experimentdata import ExperimentData
-from .design.parameter import (
-    CategoricalParameter,
-    ConstantParameter,
-    ConstraintInterface,
-    ContinuousParameter,
-    DiscreteParameter,
-)
-
+from .design.parameter import (CategoricalParameter, ConstantParameter,
+                               ConstraintInterface, ContinuousParameter,
+                               DiscreteParameter)
 # Base classes that are accessible from the root
 from .functions.function import Function
 from .machinelearning.model import Model
 from .optimization.optimizer import Optimizer
-from .run_optimization import (
-    OptimizationResult,
-    create_optimizationresult_from_json,
-    run_multiple_realizations,
-    run_optimization,
-)
+from .run_optimization import (OptimizationResult,
+                               create_optimizationresult_from_json,
+                               run_multiple_realizations, run_optimization)
 from .sampling.sampler import Sampler
 from .utils import find_class, write_json
 
 #                                                          Authorship & Credits
 # =============================================================================
-__author__ = "Martin van der Schelling (M.P.vanderSchelling@tudelft.nl)"
-__credits__ = ["Martin van der Schelling"]
-__status__ = "Stable"
+__author__ = 'Martin van der Schelling (M.P.vanderSchelling@tudelft.nl)'
+__credits__ = ['Martin van der Schelling']
+__status__ = 'Stable'
 
 
 # =============================================================================
