--- conflicted
+++ resolved
@@ -36,11 +36,9 @@
 #
 # =============================================================================
 
-<<<<<<< HEAD
+
 __version__ = '1.4.0'
-=======
-__version__ = '1.3.2'
->>>>>>> c2f4c78c
+
 
 # Log welcome message and the version of f3dasm
 logger.info(f"Imported f3dasm (version: {__version__})")
