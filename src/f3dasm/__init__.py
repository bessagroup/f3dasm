--- conflicted
+++ resolved
@@ -5,29 +5,6 @@
 This is the initalizer of the F3DASM package
 """
 
-<<<<<<< HEAD
-__version__ = '0.2.97'
-
-#                                                                       Modules
-# =============================================================================
-
-# Standard
-import logging
-
-# Locals
-from . import (data, functions, machinelearning, optimization, sampling,
-               simulation)
-from ._show_versions import show_versions
-from .base.evaluator import Evaluator
-from .base.utils import *
-from .design.design import *
-from .design.experimentdata import *
-from .design.parameter import *
-from .functions.function import *
-from .optimization.optimizer import *
-from .run_optimization import *
-from .sampling.sampler import *
-=======
 #                                                                       Modules
 # =============================================================================
 
@@ -53,7 +30,6 @@
                                run_multiple_realizations, run_optimization)
 from .sampling.sampler import Sampler
 from .utils import find_class, write_json
->>>>>>> 72779481
 
 #                                                          Authorship & Credits
 # =============================================================================
