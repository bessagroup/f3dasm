--- conflicted
+++ resolved
@@ -545,8 +545,8 @@
     assert experiment_data.jobs == experimentdata_expected_no_output.jobs
 
     assert experiment_data == experimentdata_expected_no_output
-
-
+    
+    
 @pytest.mark.parametrize("input_data", [None])
 @pytest.mark.parametrize("output_data", [None])
 @pytest.mark.parametrize("domain", [make_nd_continuous_domain(bounds=np.array([[0., 1.], [0., 1.], [0., 1.]]),
@@ -656,8 +656,6 @@
         experimentdata_continuous.evaluate("ackley", mode=mode, kwargs={
             "scale_bounds": np.array([[0., 1.], [0., 1.], [0., 1.]]), 'seed': SEED})
 
-
-<<<<<<< HEAD
 def test_get_input_data(experimentdata_expected_no_output: ExperimentData):
     input_data = experimentdata_expected_no_output.get_input_data()
     df, _ = input_data.to_pandas()
@@ -674,13 +672,11 @@
     selected_pd = pd_input()[selection]
     pd.testing.assert_frame_equal(df, selected_pd)
 
-
 def test_get_output_data(experimentdata_expected: ExperimentData):
     output_data = experimentdata_expected.get_output_data()
     _, df = output_data.to_pandas()
     pd.testing.assert_frame_equal(df, pd_output())
     assert experimentdata_expected.output_data == output_data.output_data
-
 
 @pytest.mark.parametrize("selection", ["y", ["y"]])
 def test_get_output_data_selection(experimentdata_expected: ExperimentData, selection: Iterable[str] | str):
@@ -690,7 +686,7 @@
         selection = [selection]
     selected_pd = pd_output()[selection]
     pd.testing.assert_frame_equal(df, selected_pd)
-=======
+
 def test_iter_behaviour(experimentdata_continuous: ExperimentData):
     for i in experimentdata_continuous:
         assert isinstance(i, ExperimentSample)
@@ -698,8 +694,6 @@
     selected_experimentdata = experimentdata_continuous.select([0, 2, 4])
     for i in selected_experimentdata:
         assert isinstance(i, ExperimentSample)
->>>>>>> e3dfef1b
-
 
 if __name__ == "__main__":  # pragma: no cover
     pytest.main()