--- conflicted
+++ resolved
@@ -5,10 +5,8 @@
 import numpy as np
 from botorch.test_functions import SyntheticTestFunction
 
-<<<<<<< HEAD
 from f3dasm import Function, MultiFidelityFunction
-=======
->>>>>>> a9d097bd
+
 # from MFBO import Comsol_Sim_low, Comsol_Sim_high
 
 from f3dasm.functions.pybenchfunction import PyBenchFunction
@@ -20,20 +18,6 @@
 }
 
 
-<<<<<<< HEAD
-# class f3dasm_multifidelityfunction(MultiFidelityFunction):
-#     def __init__(self, base_torch_fun):
-#         self.torch_fun: SyntheticTestFunction = torch_fun
-#
-#     def f(self, x: np.ndarray) -> np.ndarray:
-#         x_torch = torch.tensor(x)
-#         res_torch = self.torch_fun.evaluate_true(x_torch)
-#         res = res_torch.numpy()
-#         return res
-
-
-=======
->>>>>>> a9d097bd
 class botorch_TestFunction(SyntheticTestFunction):
     def __init__(self, fun: PyBenchFunction, negate=False): # fun: Function?
         self.name = fun.name
@@ -60,7 +44,6 @@
         #     res = -res
 
         return res
-
 
 class AugmentedTestFunction(SyntheticTestFunction):
     def __init__(self, fun, negate=False, noise_type="bn"):
@@ -97,25 +80,17 @@
         stdev = 1
         if len(res_high) > 1:
             stdev = torch.std(res_high)
-<<<<<<< HEAD
         # adding noise from f3dasm to be implemented
-        if self.noise_type == 'bn':
-            # res_low = stdev * white_noise + torch.mean(res_high) #+ 500 * brown_noise
-            res_low = stdev * white_noise  # + 500 * brown_noise
-        elif self.noise_type == 'n':
-=======
-
         if self.noise_type == "bn":
             # res_low = stdev * white_noise + torch.mean(res_high) #+ 500 * brown_noise
-            res_low = stdev * white_noise  # + 500 * brown_noise
+            res_low = stdev * white_noise   #  + 500 * brown_noise
         elif self.noise_type == "n":
->>>>>>> a9d097bd
             res_low = stdev * white_noise + res_high
         elif self.noise_type == "b":
             # res_low = torch.mean(res_high)
             res_low = 0
         else:
-            res_low = stdev * white_noise + torch.mean(res_high)  # + 500 * brown_noise
+            res_low = stdev * white_noise + torch.mean(res_high)   #  + 500 * brown_noise
 
         # Noise ideas ###
         # noise = 2 * (torch.rand(res_high.shape) - 0.5)
