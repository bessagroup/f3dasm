--- conflicted
+++ resolved
@@ -2,7 +2,7 @@
 import time
 from dataclasses import dataclass
 from typing import Any, List
-<<<<<<< HEAD
+
 import numpy as np
 
 # import f3dasm
@@ -12,10 +12,7 @@
 from f3dasm.base.optimization import Optimizer
 from f3dasm.base.samplingmethod import SamplingInterface
 from f3dasm.base.function import Function, MultiFidelityFunction
-=======
->>>>>>> a9d097bd
 
-import numpy as np
 from pathos.helpers import mp
 
 from .base.data import Data
