from dataclasses import dataclass

import gpytorch.kernels
from botorch.models import MultiTaskGP, SingleTaskMultiFidelityGP
from botorch.models.gp_regression import SingleTaskGP
from gpytorch.kernels import ScaleKernel, RBFKernel

from .adapters.torch_implementations import TorchGPRegressor
from .kernels import cokgj_kernel
from .kernels.cokgj_kernel import CoKrigingGP


@dataclass
class Sogpr_Parameters:
    kernel: gpytorch.kernels.Kernel = ScaleKernel(RBFKernel())


class Sogpr(TorchGPRegressor):
    def __init__(
        self,
        regressor=SingleTaskGP,
        parameter=Sogpr_Parameters(),
<<<<<<< HEAD
        train_data=None,
=======
        train_input_data=None,
        train_output_data=None,
>>>>>>> a9d097bd
        design=None,
    ):

        super().__init__(
            train_data=train_data,
            covar_module=parameter.kernel,
            design=design,
        )

        self.regressor = regressor
        self.kernel = parameter.kernel


@dataclass
class Mtask_Parameters:
    kernel: gpytorch.kernels.Kernel = ScaleKernel(RBFKernel())


class Mtask(TorchGPRegressor):
    def __init__(
        self,
        regressor=MultiTaskGP,
        parameter=Mtask_Parameters(),
<<<<<<< HEAD
        mf_train_data=None,
=======
        mf_train_input_data=None,
        mf_train_output_data=None,
>>>>>>> a9d097bd
        mf_design=None,
    ):
        super().__init__(
            train_data=mf_train_data,
            covar_module=parameter.kernel,
            design=mf_design,
            task_feature=-1,
        )

        self.regressor = regressor
        self.kernel = parameter.kernel


@dataclass
class Cokgj_Parameters:
    kernel: gpytorch.kernels.Kernel = cokgj_kernel.CoKrigingKernel()


class Cokgj(TorchGPRegressor):
    def __init__(
        self,
        regressor=CoKrigingGP,
        parameter=Cokgj_Parameters(),
<<<<<<< HEAD
        mf_train_data=None,
=======
        mf_train_input_data=None,
        mf_train_output_data=None,
>>>>>>> a9d097bd
        mf_design=None,
    ):
        super().__init__(
            train_data=mf_train_data,
            design=mf_design,
        )

        self.regressor = regressor
        self.kernel = parameter.kernel


@dataclass
class Stmf_Parameters:
    linear_truncated: bool = False
    data_fidelity: int = 0


class Stmf(TorchGPRegressor):
    def __init__(
        self,
        regressor=SingleTaskMultiFidelityGP,
        parameter=Stmf_Parameters(),
<<<<<<< HEAD
        mf_train_data=None,
=======
        mf_train_input_data=None,
        mf_train_output_data=None,
>>>>>>> a9d097bd
        mf_design=None,
    ):
        super().__init__(
            train_data=mf_train_data,
            linear_truncated=parameter.linear_truncated,
            data_fidelity=parameter.data_fidelity,
            design=mf_design,
        )

        self.regressor = regressor<|MERGE_RESOLUTION|>--- conflicted
+++ resolved
@@ -20,12 +20,7 @@
         self,
         regressor=SingleTaskGP,
         parameter=Sogpr_Parameters(),
-<<<<<<< HEAD
         train_data=None,
-=======
-        train_input_data=None,
-        train_output_data=None,
->>>>>>> a9d097bd
         design=None,
     ):
 
@@ -49,12 +44,7 @@
         self,
         regressor=MultiTaskGP,
         parameter=Mtask_Parameters(),
-<<<<<<< HEAD
         mf_train_data=None,
-=======
-        mf_train_input_data=None,
-        mf_train_output_data=None,
->>>>>>> a9d097bd
         mf_design=None,
     ):
         super().__init__(
@@ -78,12 +68,7 @@
         self,
         regressor=CoKrigingGP,
         parameter=Cokgj_Parameters(),
-<<<<<<< HEAD
         mf_train_data=None,
-=======
-        mf_train_input_data=None,
-        mf_train_output_data=None,
->>>>>>> a9d097bd
         mf_design=None,
     ):
         super().__init__(
@@ -100,18 +85,12 @@
     linear_truncated: bool = False
     data_fidelity: int = 0
 
-
 class Stmf(TorchGPRegressor):
     def __init__(
         self,
         regressor=SingleTaskMultiFidelityGP,
         parameter=Stmf_Parameters(),
-<<<<<<< HEAD
         mf_train_data=None,
-=======
-        mf_train_input_data=None,
-        mf_train_output_data=None,
->>>>>>> a9d097bd
         mf_design=None,
     ):
         super().__init__(
