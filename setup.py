'''
Created on 2020-09-18 09:44:00
<<<<<<< HEAD

=======
>>>>>>> 0cb8d8a2
@author: L. F. Pereira (lfpereira@fe.up.pt))
'''

# standard library
from setuptools import setup, find_packages

# local library
import f3dasm

install_requires = ['numpy', 'matplotlib', 'pandas', 'salib', ]

setup(
    name="f3dasm",
    version=f3dasm.__version__,
    author="Bessa Group, TU Delft",
    author_email="",
    packages=find_packages(include=['f3dasm', 'f3dasm.*']),
    install_requires=install_requires,
    description="Framework for Data-Driven Design and Analysis of Structures.",
    classifiers=["Programming Language :: Python :: 3",
                 "License :: OSI Approved :: BSD License",
                 "Operating System :: OS Independent", ],
    python_requires='>=3.8',)<|MERGE_RESOLUTION|>--- conflicted
+++ resolved
@@ -1,9 +1,5 @@
 '''
 Created on 2020-09-18 09:44:00
-<<<<<<< HEAD
-
-=======
->>>>>>> 0cb8d8a2
 @author: L. F. Pereira (lfpereira@fe.up.pt))
 '''
 
